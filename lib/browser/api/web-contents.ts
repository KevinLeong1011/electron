import { app, ipcMain, session, deprecate } from 'electron/main';
import type { MenuItem, MenuItemConstructorOptions } from 'electron/main';

import * as url from 'url';
import * as path from 'path';
<<<<<<< HEAD
import { NavigationController } from '../navigation-controller';
import { openGuestWindow } from '../guest-window-manager';
import { ipcMainInternal } from '../ipc-main-internal';
import * as ipcMainUtils from '../ipc-main-internal-utils';
import { MessagePortMain } from '../message-port-main';
=======
import { internalWindowOpen } from '@electron/internal/browser/guest-window-manager';
import { NavigationController } from '@electron/internal/browser/navigation-controller';
import { ipcMainInternal } from '@electron/internal/browser/ipc-main-internal';
import * as ipcMainUtils from '@electron/internal/browser/ipc-main-internal-utils';
import { parseFeatures } from '@electron/internal/common/parse-features-string';
import { MessagePortMain } from '@electron/internal/browser/message-port-main';
>>>>>>> 8f5280a8
import { EventEmitter } from 'events';
import { BrowserWindowConstructorOptions } from 'electron/main';

// session is not used here, the purpose is to make sure session is initalized
// before the webContents module.
// eslint-disable-next-line
session

let nextId = 0;
const getNextId = function () {
  return ++nextId;
};

/* eslint-disable camelcase */
type MediaSize = {
  name: string,
  custom_display_name: string,
  height_microns: number,
  width_microns: number,
  is_default?: 'true',
}
/* eslint-enable camelcase */

// Stock page sizes
const PDFPageSizes: Record<string, MediaSize> = {
  A5: {
    custom_display_name: 'A5',
    height_microns: 210000,
    name: 'ISO_A5',
    width_microns: 148000
  },
  A4: {
    custom_display_name: 'A4',
    height_microns: 297000,
    name: 'ISO_A4',
    is_default: 'true',
    width_microns: 210000
  },
  A3: {
    custom_display_name: 'A3',
    height_microns: 420000,
    name: 'ISO_A3',
    width_microns: 297000
  },
  Legal: {
    custom_display_name: 'Legal',
    height_microns: 355600,
    name: 'NA_LEGAL',
    width_microns: 215900
  },
  Letter: {
    custom_display_name: 'Letter',
    height_microns: 279400,
    name: 'NA_LETTER',
    width_microns: 215900
  },
  Tabloid: {
    height_microns: 431800,
    name: 'NA_LEDGER',
    width_microns: 279400,
    custom_display_name: 'Tabloid'
  }
};

// The minimum micron size Chromium accepts is that where:
// Per printing/units.h:
//  * kMicronsPerInch - Length of an inch in 0.001mm unit.
//  * kPointsPerInch - Length of an inch in CSS's 1pt unit.
//
// Formula: (kPointsPerInch / kMicronsPerInch) * size >= 1
//
// Practically, this means microns need to be > 352 microns.
// We therefore need to verify this or it will silently fail.
const isValidCustomPageSize = (width: number, height: number) => {
  return [width, height].every(x => x > 352);
};

// Default printing setting
const defaultPrintingSetting = {
  // Customizable.
  pageRange: [] as {from: number, to: number}[],
  mediaSize: {} as MediaSize,
  landscape: false,
  headerFooterEnabled: false,
  marginsType: 0,
  scaleFactor: 100,
  shouldPrintBackgrounds: false,
  shouldPrintSelectionOnly: false,
  // Non-customizable.
  printWithCloudPrint: false,
  printWithPrivet: false,
  printWithExtension: false,
  pagesPerSheet: 1,
  isFirstRequest: false,
  previewUIID: 0,
  previewModifiable: true,
  printToPDF: true,
  deviceName: 'Save as PDF',
  generateDraftData: true,
  dpiHorizontal: 72,
  dpiVertical: 72,
  rasterizePDF: false,
  duplex: 0,
  copies: 1,
  // 2 = color - see ColorModel in //printing/print_job_constants.h
  color: 2,
  collate: true,
  printerType: 2,
  title: undefined as string | undefined,
  url: undefined as string | undefined
};

// JavaScript implementations of WebContents.
const binding = process._linkedBinding('electron_browser_web_contents');
const { WebContents } = binding as { WebContents: { prototype: Electron.WebContentsInternal } };

Object.setPrototypeOf(WebContents.prototype, EventEmitter.prototype);

WebContents.prototype.send = function (channel, ...args) {
  if (typeof channel !== 'string') {
    throw new Error('Missing required channel argument');
  }

  const internal = false;
  const sendToAll = false;

  return this._send(internal, sendToAll, channel, args);
};

WebContents.prototype.postMessage = function (...args) {
  if (Array.isArray(args[2])) {
    args[2] = args[2].map(o => o instanceof MessagePortMain ? o._internalPort : o);
  }
  this._postMessage(...args);
};

WebContents.prototype._sendInternal = function (channel, ...args) {
  if (typeof channel !== 'string') {
    throw new Error('Missing required channel argument');
  }

  const internal = true;
  const sendToAll = false;

  return this._send(internal, sendToAll, channel, args);
};
WebContents.prototype._sendInternalToAll = function (channel, ...args) {
  if (typeof channel !== 'string') {
    throw new Error('Missing required channel argument');
  }

  const internal = true;
  const sendToAll = true;

  return this._send(internal, sendToAll, channel, args);
};
WebContents.prototype.sendToFrame = function (frameId, channel, ...args) {
  if (typeof channel !== 'string') {
    throw new Error('Missing required channel argument');
  } else if (typeof frameId !== 'number') {
    throw new Error('Missing required frameId argument');
  }

  const internal = false;
  const sendToAll = false;

  return this._sendToFrame(internal, sendToAll, frameId, channel, args);
};
WebContents.prototype._sendToFrameInternal = function (frameId, channel, ...args) {
  if (typeof channel !== 'string') {
    throw new Error('Missing required channel argument');
  } else if (typeof frameId !== 'number') {
    throw new Error('Missing required frameId argument');
  }

  const internal = true;
  const sendToAll = false;

  return this._sendToFrame(internal, sendToAll, frameId, channel, args);
};

// Following methods are mapped to webFrame.
const webFrameMethods = [
  'insertCSS',
  'insertText',
  'removeInsertedCSS',
  'setVisualZoomLevelLimits'
] as ('insertCSS' | 'insertText' | 'removeInsertedCSS' | 'setVisualZoomLevelLimits')[];

for (const method of webFrameMethods) {
  WebContents.prototype[method] = function (...args: any[]): Promise<any> {
    return ipcMainUtils.invokeInWebContents(this, false, 'ELECTRON_INTERNAL_RENDERER_WEB_FRAME_METHOD', method, ...args);
  };
}

const waitTillCanExecuteJavaScript = async (webContents: Electron.WebContentsInternal) => {
  if (webContents.getURL() && !webContents.isLoadingMainFrame()) return;

  return new Promise((resolve) => {
    webContents.once('did-stop-loading', () => {
      resolve();
    });
  });
};

// Make sure WebContents::executeJavaScript would run the code only when the
// WebContents has been loaded.
WebContents.prototype.executeJavaScript = async function (code, hasUserGesture) {
  await waitTillCanExecuteJavaScript(this);
  return ipcMainUtils.invokeInWebContents(this, false, 'ELECTRON_INTERNAL_RENDERER_WEB_FRAME_METHOD', 'executeJavaScript', String(code), !!hasUserGesture);
};
WebContents.prototype.executeJavaScriptInIsolatedWorld = async function (worldId, code, hasUserGesture) {
  await waitTillCanExecuteJavaScript(this);
  return ipcMainUtils.invokeInWebContents(this, false, 'ELECTRON_INTERNAL_RENDERER_WEB_FRAME_METHOD', 'executeJavaScriptInIsolatedWorld', worldId, code, !!hasUserGesture);
};

// Translate the options of printToPDF.

let pendingPromise: Promise<any> | undefined;
WebContents.prototype.printToPDF = async function (options) {
  const printSettings = {
    ...defaultPrintingSetting,
    requestID: getNextId()
  };

  if (options.landscape !== undefined) {
    if (typeof options.landscape !== 'boolean') {
      const error = new Error('landscape must be a Boolean');
      return Promise.reject(error);
    }
    printSettings.landscape = options.landscape;
  }

  if (options.scaleFactor !== undefined) {
    if (typeof options.scaleFactor !== 'number') {
      const error = new Error('scaleFactor must be a Number');
      return Promise.reject(error);
    }
    printSettings.scaleFactor = options.scaleFactor;
  }

  if (options.marginsType !== undefined) {
    if (typeof options.marginsType !== 'number') {
      const error = new Error('marginsType must be a Number');
      return Promise.reject(error);
    }
    printSettings.marginsType = options.marginsType;
  }

  if (options.printSelectionOnly !== undefined) {
    if (typeof options.printSelectionOnly !== 'boolean') {
      const error = new Error('printSelectionOnly must be a Boolean');
      return Promise.reject(error);
    }
    printSettings.shouldPrintSelectionOnly = options.printSelectionOnly;
  }

  if (options.printBackground !== undefined) {
    if (typeof options.printBackground !== 'boolean') {
      const error = new Error('printBackground must be a Boolean');
      return Promise.reject(error);
    }
    printSettings.shouldPrintBackgrounds = options.printBackground;
  }

  if (options.pageRanges !== undefined) {
    const pageRanges = options.pageRanges;
    if (!Object.prototype.hasOwnProperty.call(pageRanges, 'from') || !Object.prototype.hasOwnProperty.call(pageRanges, 'to')) {
      const error = new Error('pageRanges must be an Object with \'from\' and \'to\' properties');
      return Promise.reject(error);
    }

    if (typeof pageRanges.from !== 'number') {
      const error = new Error('pageRanges.from must be a Number');
      return Promise.reject(error);
    }

    if (typeof pageRanges.to !== 'number') {
      const error = new Error('pageRanges.to must be a Number');
      return Promise.reject(error);
    }

    // Chromium uses 1-based page ranges, so increment each by 1.
    printSettings.pageRange = [{
      from: pageRanges.from + 1,
      to: pageRanges.to + 1
    }];
  }

  if (options.headerFooter !== undefined) {
    const headerFooter = options.headerFooter;
    printSettings.headerFooterEnabled = true;
    if (typeof headerFooter === 'object') {
      if (!headerFooter.url || !headerFooter.title) {
        const error = new Error('url and title properties are required for headerFooter');
        return Promise.reject(error);
      }
      if (typeof headerFooter.title !== 'string') {
        const error = new Error('headerFooter.title must be a String');
        return Promise.reject(error);
      }
      printSettings.title = headerFooter.title;

      if (typeof headerFooter.url !== 'string') {
        const error = new Error('headerFooter.url must be a String');
        return Promise.reject(error);
      }
      printSettings.url = headerFooter.url;
    } else {
      const error = new Error('headerFooter must be an Object');
      return Promise.reject(error);
    }
  }

  // Optionally set size for PDF.
  if (options.pageSize !== undefined) {
    const pageSize = options.pageSize;
    if (typeof pageSize === 'object') {
      if (!pageSize.height || !pageSize.width) {
        const error = new Error('height and width properties are required for pageSize');
        return Promise.reject(error);
      }

      // Dimensions in Microns - 1 meter = 10^6 microns
      const height = Math.ceil(pageSize.height);
      const width = Math.ceil(pageSize.width);
      if (!isValidCustomPageSize(width, height)) {
        const error = new Error('height and width properties must be minimum 352 microns.');
        return Promise.reject(error);
      }

      printSettings.mediaSize = {
        name: 'CUSTOM',
        custom_display_name: 'Custom',
        height_microns: height,
        width_microns: width
      };
    } else if (Object.prototype.hasOwnProperty.call(PDFPageSizes, pageSize)) {
      printSettings.mediaSize = PDFPageSizes[pageSize];
    } else {
      const error = new Error(`Unsupported pageSize: ${pageSize}`);
      return Promise.reject(error);
    }
  } else {
    printSettings.mediaSize = PDFPageSizes.A4;
  }

  // Chromium expects this in a 0-100 range number, not as float
  printSettings.scaleFactor = Math.ceil(printSettings.scaleFactor) % 100;
  // PrinterType enum from //printing/print_job_constants.h
  printSettings.printerType = 2;
  if (this._printToPDF) {
    if (pendingPromise) {
      pendingPromise = pendingPromise.then(() => this._printToPDF(printSettings));
    } else {
      pendingPromise = this._printToPDF(printSettings);
    }
    return pendingPromise;
  } else {
    const error = new Error('Printing feature is disabled');
    return Promise.reject(error);
  }
};

WebContents.prototype.print = function (options = {}, callback) {
  // TODO(codebytere): deduplicate argument sanitization by moving rest of
  // print param logic into new file shared between printToPDF and print
  if (typeof options === 'object') {
    // Optionally set size for PDF.
    if (options.pageSize !== undefined) {
      const pageSize = options.pageSize;
      if (typeof pageSize === 'object') {
        if (!pageSize.height || !pageSize.width) {
          throw new Error('height and width properties are required for pageSize');
        }

        // Dimensions in Microns - 1 meter = 10^6 microns
        const height = Math.ceil(pageSize.height);
        const width = Math.ceil(pageSize.width);
        if (!isValidCustomPageSize(width, height)) {
          throw new Error('height and width properties must be minimum 352 microns.');
        }

        (options as any).mediaSize = {
          name: 'CUSTOM',
          custom_display_name: 'Custom',
          height_microns: height,
          width_microns: width
        };
      } else if (PDFPageSizes[pageSize]) {
        (options as any).mediaSize = PDFPageSizes[pageSize];
      } else {
        throw new Error(`Unsupported pageSize: ${pageSize}`);
      }
    }
  }

  if (this._print) {
    if (callback) {
      this._print(options, callback);
    } else {
      this._print(options);
    }
  } else {
    console.error('Error: Printing feature is disabled.');
  }
};

WebContents.prototype.getPrinters = function () {
  if (this._getPrinters) {
    return this._getPrinters();
  } else {
    console.error('Error: Printing feature is disabled.');
    return [];
  }
};

WebContents.prototype.loadFile = function (filePath, options = {}) {
  if (typeof filePath !== 'string') {
    throw new Error('Must pass filePath as a string');
  }
  const { query, search, hash } = options;

  return this.loadURL(url.format({
    protocol: 'file',
    slashes: true,
    pathname: path.resolve(app.getAppPath(), filePath),
    query,
    search,
    hash
  }));
};

WebContents.prototype.setWindowOpenOverride = function (handler: (details: { url: string, frameName: string }) => BrowserWindowConstructorOptions | boolean) {
  this.windowOpenOverrideHandler = handler;
};

WebContents.prototype._callWindowOpenOverride = function (event: any, url: string, frameName: string) {
  if (this.windowOpenOverrideHandler) {
    const response = this.windowOpenOverrideHandler({ url, frameName });

    switch (typeof response) {
      case 'boolean':
        if (response === false) event.preventDefault();
        return;
      case 'object':
        return response;
      default:
        console.error(
          'The window.open override response must be a boolean or an object of BrowserWindow options.'
        );
    }
  }
};

const addReplyToEvent = (event: any) => {
  event.reply = (...args: any[]) => {
    event.sender.sendToFrame(event.frameId, ...args);
  };
};

const addReplyInternalToEvent = (event: any) => {
  Object.defineProperty(event, '_replyInternal', {
    configurable: false,
    enumerable: false,
    value: (...args: any[]) => {
      event.sender._sendToFrameInternal(event.frameId, ...args);
    }
  });
};

const addReturnValueToEvent = (event: any) => {
  Object.defineProperty(event, 'returnValue', {
    set: (value) => event.sendReply([value]),
    get: () => {}
  });
};

// Add JavaScript wrappers for WebContents class.
WebContents.prototype._init = function () {
  // The navigation controller.
  const navigationController = new NavigationController(this);
  this.loadURL = navigationController.loadURL.bind(navigationController);
  this.getURL = navigationController.getURL.bind(navigationController);
  this.stop = navigationController.stop.bind(navigationController);
  this.reload = navigationController.reload.bind(navigationController);
  this.reloadIgnoringCache = navigationController.reloadIgnoringCache.bind(navigationController);
  this.canGoBack = navigationController.canGoBack.bind(navigationController);
  this.canGoForward = navigationController.canGoForward.bind(navigationController);
  this.canGoToIndex = navigationController.canGoToIndex.bind(navigationController);
  this.canGoToOffset = navigationController.canGoToOffset.bind(navigationController);
  this.clearHistory = navigationController.clearHistory.bind(navigationController);
  this.goBack = navigationController.goBack.bind(navigationController);
  this.goForward = navigationController.goForward.bind(navigationController);
  this.goToIndex = navigationController.goToIndex.bind(navigationController);
  this.goToOffset = navigationController.goToOffset.bind(navigationController);
  this.getActiveIndex = navigationController.getActiveIndex.bind(navigationController);
  this.length = navigationController.length.bind(navigationController);

  this.windowOpenOverrideHandler = null;

  // Every remote callback from renderer process would add a listener to the
  // render-view-deleted event, so ignore the listeners warning.
  this.setMaxListeners(0);

  // Dispatch IPC messages to the ipc module.
  this.on('-ipc-message' as any, function (this: Electron.WebContentsInternal, event: any, internal: boolean, channel: string, args: any[]) {
    if (internal) {
      addReplyInternalToEvent(event);
      ipcMainInternal.emit(channel, event, ...args);
    } else {
      addReplyToEvent(event);
      this.emit('ipc-message', event, channel, ...args);
      ipcMain.emit(channel, event, ...args);
    }
  });

  this.on('-ipc-invoke' as any, function (event: any, internal: boolean, channel: string, args: any[]) {
    event._reply = (result: any) => event.sendReply({ result });
    event._throw = (error: Error) => {
      console.error(`Error occurred in handler for '${channel}':`, error);
      event.sendReply({ error: error.toString() });
    };
    const target = internal ? ipcMainInternal : ipcMain;
    if ((target as any)._invokeHandlers.has(channel)) {
      (target as any)._invokeHandlers.get(channel)(event, ...args);
    } else {
      event._throw(`No handler registered for '${channel}'`);
    }
  });

  this.on('-ipc-message-sync' as any, function (this: Electron.WebContentsInternal, event: any, internal: boolean, channel: string, args: any[]) {
    addReturnValueToEvent(event);
    if (internal) {
      addReplyInternalToEvent(event);
      ipcMainInternal.emit(channel, event, ...args);
    } else {
      addReplyToEvent(event);
      this.emit('ipc-message-sync', event, channel, ...args);
      ipcMain.emit(channel, event, ...args);
    }
  });

  this.on('-ipc-ports' as any, function (event: any, internal: boolean, channel: string, message: any, ports: any[]) {
    event.ports = ports.map(p => new MessagePortMain(p));
    ipcMain.emit(channel, event, message);
  });

  // Handle context menu action request from pepper plugin.
  this.on('pepper-context-menu' as any, function (event: any, params: {x: number, y: number, menu: Array<(MenuItemConstructorOptions) | (MenuItem)>}, callback: () => void) {
    // Access Menu via electron.Menu to prevent circular require.
    const menu = require('electron').Menu.buildFromTemplate(params.menu);
    menu.popup({
      window: event.sender.getOwnerBrowserWindow(),
      x: params.x,
      y: params.y,
      callback
    });
  });

  this.on('crashed', (event, ...args) => {
    app.emit('renderer-process-crashed', event, this, ...args);
  });

  this.on('render-process-gone', (event, ...args) => {
    app.emit('render-process-gone', event, this, ...args);
  });

  // The devtools requests the webContents to reload.
  this.on('devtools-reload-page', function (this: Electron.WebContentsInternal) {
    this.reload();
  });

  if (this.getType() !== 'remote') {
    // Make new windows requested by links behave like "window.open".
    this.on('-new-window' as any, (event: any, url: string, frameName: string, disposition: string,
      rawFeatures: string, referrer: any, postData: any) => {
      openGuestWindow({
        event,
        embedder: event.sender,
        disposition,
        referrer,
        postData,
        overrideBrowserWindowOptions: {},
        windowOpenArgs: {
          url,
          frameName,
          features: rawFeatures
        }
      });
    });

    let windowOpenOverriddenOptions: BrowserWindowConstructorOptions | null = null;
    this.on('-will-add-new-contents' as any, (event: any, url: string, frameName: string) => {
      windowOpenOverriddenOptions = this._callWindowOpenOverride(event, url, frameName);
      if (!event.defaultPrevented && windowOpenOverriddenOptions) {
        this._setNextChildWebPreferences({
          backgroundColor: windowOpenOverriddenOptions.backgroundColor,
          ...windowOpenOverriddenOptions.webPreferences
        });
      }
    });

    // Create a new browser window for the native implementation of
    // "window.open", used in sandbox and nativeWindowOpen mode.
<<<<<<< HEAD
    this.on('-add-new-contents' as any, (event: any, webContents: WebContentsInternal, disposition: string,
      _userGesture: boolean, _left: number, _top: number, _width: number, _height: number, url: string, frameName: string,
      referrer: any, rawFeatures: string) => {
=======
    this.on('-add-new-contents' as any, (event: any, webContents: Electron.WebContentsInternal, disposition: string,
      userGesture: boolean, left: number, top: number, width: number, height: number, url: string, frameName: string,
      referrer: string, rawFeatures: string, postData: string) => {
>>>>>>> 8f5280a8
      if ((disposition !== 'foreground-tab' && disposition !== 'new-window' &&
           disposition !== 'background-tab')) {
        event.preventDefault();
        return;
      }

      openGuestWindow({
        event,
        embedder: event.sender,
        guest: webContents,
        overrideBrowserWindowOptions: windowOpenOverriddenOptions || undefined,
        disposition,
        referrer,
        windowOpenArgs: {
          url,
          frameName,
          features: rawFeatures
        }
      });

      windowOpenOverriddenOptions = null;
    });

    const prefs = this.getWebPreferences() || {};
    if (prefs.webviewTag && prefs.contextIsolation) {
      deprecate.log('Security Warning: A WebContents was just created with both webviewTag and contextIsolation enabled.  This combination is fundamentally less secure and effectively bypasses the protections of contextIsolation.  We strongly recommend you move away from webviews to OOPIF or BrowserView in order for your app to be more secure');
    }
  }

  this.on('login', (event, ...args) => {
    app.emit('login', event, this, ...args);
  });

  const event = process._linkedBinding('electron_browser_event').createEmpty();
  app.emit('web-contents-created', event, this);

  // Properties

  Object.defineProperty(this, 'audioMuted', {
    get: () => this.isAudioMuted(),
    set: (muted) => this.setAudioMuted(muted)
  });

  Object.defineProperty(this, 'userAgent', {
    get: () => this.getUserAgent(),
    set: (agent) => this.setUserAgent(agent)
  });

  Object.defineProperty(this, 'zoomLevel', {
    get: () => this.getZoomLevel(),
    set: (level) => this.setZoomLevel(level)
  });

  Object.defineProperty(this, 'zoomFactor', {
    get: () => this.getZoomFactor(),
    set: (factor) => this.setZoomFactor(factor)
  });

  Object.defineProperty(this, 'frameRate', {
    get: () => this.getFrameRate(),
    set: (rate) => this.setFrameRate(rate)
  });

  Object.defineProperty(this, 'backgroundThrottling', {
    get: () => this.getBackgroundThrottling(),
    set: (allowed) => this.setBackgroundThrottling(allowed)
  });
};

// Public APIs.
export function create (options = {}) {
  return binding.create(options);
}

export function fromId (id: string) {
  return binding.fromId(id);
}

export function getFocusedWebContents () {
  let focused = null;
  for (const contents of binding.getAllWebContents()) {
    if (!contents.isFocused()) continue;
    if (focused == null) focused = contents;
    // Return webview web contents which may be embedded inside another
    // web contents that is also reporting as focused
    if (contents.getType() === 'webview') return contents;
  }
  return focused;
}
export function getAllWebContents () {
  return binding.getAllWebContents();
}<|MERGE_RESOLUTION|>--- conflicted
+++ resolved
@@ -1,24 +1,14 @@
-import { app, ipcMain, session, deprecate } from 'electron/main';
-import type { MenuItem, MenuItemConstructorOptions } from 'electron/main';
+import { app, ipcMain, session, deprecate, BrowserWindowConstructorOptions } from 'electron/main';
+import type { MenuItem, MenuItemConstructorOptions, LoadURLOptions } from 'electron/main';
 
 import * as url from 'url';
 import * as path from 'path';
-<<<<<<< HEAD
-import { NavigationController } from '../navigation-controller';
-import { openGuestWindow } from '../guest-window-manager';
-import { ipcMainInternal } from '../ipc-main-internal';
-import * as ipcMainUtils from '../ipc-main-internal-utils';
-import { MessagePortMain } from '../message-port-main';
-=======
-import { internalWindowOpen } from '@electron/internal/browser/guest-window-manager';
+import { openGuestWindow } from '@electron/internal/browser/guest-window-manager';
 import { NavigationController } from '@electron/internal/browser/navigation-controller';
 import { ipcMainInternal } from '@electron/internal/browser/ipc-main-internal';
 import * as ipcMainUtils from '@electron/internal/browser/ipc-main-internal-utils';
-import { parseFeatures } from '@electron/internal/common/parse-features-string';
 import { MessagePortMain } from '@electron/internal/browser/message-port-main';
->>>>>>> 8f5280a8
 import { EventEmitter } from 'events';
-import { BrowserWindowConstructorOptions } from 'electron/main';
 
 // session is not used here, the purpose is to make sure session is initalized
 // before the webContents module.
@@ -29,6 +19,8 @@
 const getNextId = function () {
   return ++nextId;
 };
+
+type PostData = LoadURLOptions['postData']
 
 /* eslint-disable camelcase */
 type MediaSize = {
@@ -451,23 +443,25 @@
 };
 
 WebContents.prototype.setWindowOpenOverride = function (handler: (details: { url: string, frameName: string }) => BrowserWindowConstructorOptions | boolean) {
-  this.windowOpenOverrideHandler = handler;
+  this._windowOpenOverrideHandler = handler;
 };
 
 WebContents.prototype._callWindowOpenOverride = function (event: any, url: string, frameName: string) {
-  if (this.windowOpenOverrideHandler) {
-    const response = this.windowOpenOverrideHandler({ url, frameName });
+  if (this._windowOpenOverrideHandler) {
+    const response = this._windowOpenOverrideHandler({ url, frameName });
 
     switch (typeof response) {
       case 'boolean':
         if (response === false) event.preventDefault();
-        return;
+        return null;
       case 'object':
         return response;
       default:
         console.error(
           'The window.open override response must be a boolean or an object of BrowserWindow options.'
         );
+        event.preventDefault();
+        return null;
     }
   }
 };
@@ -516,7 +510,7 @@
   this.getActiveIndex = navigationController.getActiveIndex.bind(navigationController);
   this.length = navigationController.length.bind(navigationController);
 
-  this.windowOpenOverrideHandler = null;
+  this._windowOpenOverrideHandler = null;
 
   // Every remote callback from renderer process would add a listener to the
   // render-view-deleted event, so ignore the listeners warning.
@@ -593,7 +587,7 @@
   if (this.getType() !== 'remote') {
     // Make new windows requested by links behave like "window.open".
     this.on('-new-window' as any, (event: any, url: string, frameName: string, disposition: string,
-      rawFeatures: string, referrer: any, postData: any) => {
+      rawFeatures: string, referrer: any, postData: PostData) => {
       openGuestWindow({
         event,
         embedder: event.sender,
@@ -614,6 +608,9 @@
       windowOpenOverriddenOptions = this._callWindowOpenOverride(event, url, frameName);
       if (!event.defaultPrevented && windowOpenOverriddenOptions) {
         this._setNextChildWebPreferences({
+          // Allow setting of backgroundColor as a webPreference even though
+          // it's technically a BrowserWindowConstructorOptions option because
+          // we need to access it in the renderer at init time.
           backgroundColor: windowOpenOverriddenOptions.backgroundColor,
           ...windowOpenOverriddenOptions.webPreferences
         });
@@ -622,15 +619,9 @@
 
     // Create a new browser window for the native implementation of
     // "window.open", used in sandbox and nativeWindowOpen mode.
-<<<<<<< HEAD
-    this.on('-add-new-contents' as any, (event: any, webContents: WebContentsInternal, disposition: string,
+    this.on('-add-new-contents' as any, (event: any, webContents: Electron.WebContentsInternal, disposition: string,
       _userGesture: boolean, _left: number, _top: number, _width: number, _height: number, url: string, frameName: string,
-      referrer: any, rawFeatures: string) => {
-=======
-    this.on('-add-new-contents' as any, (event: any, webContents: Electron.WebContentsInternal, disposition: string,
-      userGesture: boolean, left: number, top: number, width: number, height: number, url: string, frameName: string,
-      referrer: string, rawFeatures: string, postData: string) => {
->>>>>>> 8f5280a8
+      referrer: Electron.Referrer, rawFeatures: string, postData: PostData) => {
       if ((disposition !== 'foreground-tab' && disposition !== 'new-window' &&
            disposition !== 'background-tab')) {
         event.preventDefault();
@@ -644,6 +635,7 @@
         overrideBrowserWindowOptions: windowOpenOverriddenOptions || undefined,
         disposition,
         referrer,
+        postData,
         windowOpenArgs: {
           url,
           frameName,
