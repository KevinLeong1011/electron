/**
 * Create and minimally track guest windows at the direction of the renderer
 * (via window.open). Here, "guest" roughly means "child" — it's not necessarily
 * emblematic of its process status; both in-process (same-origin
 * nativeWindowOpen) and out-of-process (cross-origin nativeWindowOpen and
 * BrowserWindowProxy) are created here. "Embedder" roughly means "parent."
 */
import { BrowserWindow } from 'electron/main';
import type { BrowserWindowConstructorOptions, Referrer, WebContents, LoadURLOptions } from 'electron/main';
import { parseFeatures } from '@electron/internal/common/parse-features-string';
import { IPC_MESSAGES } from '@electron/internal/common/ipc-messages';

type PostData = LoadURLOptions['postData']
export type WindowOpenArgs = {
  url: string,
  frameName: string,
  features: string,
}

const frameNamesToWindow = new Map<string, BrowserWindow>();
const registerFrameNameToGuestWindow = (name: string, win: BrowserWindow) => frameNamesToWindow.set(name, win);
const unregisterFrameName = (name: string) => frameNamesToWindow.delete(name);
const getGuestWindowByFrameName = (name: string) => frameNamesToWindow.get(name);

/**
 * `openGuestWindow` is called for both implementations of window.open
 * (BrowserWindowProxy and nativeWindowOpen) to create and setup event handling
 * for the new window.
 *
 * Until its removal in 12.0.0, the `new-window` event is fired, allowing the
 * user to preventDefault() on the passed event (which ends up calling
 * DestroyWebContents in the nativeWindowOpen code path).
 */
export function openGuestWindow ({ event, embedder, guest, referrer, disposition, postData, overrideBrowserWindowOptions, windowOpenArgs }: {
  event: { sender: WebContents, defaultPrevented: boolean },
  embedder: WebContents,
  guest?: WebContents,
  referrer: Referrer,
  disposition: string,
  postData?: PostData,
  overrideBrowserWindowOptions?: BrowserWindowConstructorOptions,
  windowOpenArgs: WindowOpenArgs,
}): BrowserWindow | undefined {
  const { url, frameName, features } = windowOpenArgs;
  const isNativeWindowOpen = !!guest;
  const { options: browserWindowOptions, additionalFeatures } = makeBrowserWindowOptions({
    embedder,
    features,
    frameName,
    overrideOptions: overrideBrowserWindowOptions
  });

  const didCancelEvent = emitDeprecatedNewWindowEvent({
    event,
    embedder,
    guest,
    browserWindowOptions,
    windowOpenArgs,
    additionalFeatures,
    disposition,
    referrer
  });
  if (didCancelEvent) return;

  // To spec, subsequent window.open calls with the same frame name (`target` in
  // spec parlance) will reuse the previous window.
  // https://html.spec.whatwg.org/multipage/window-object.html#apis-for-creating-and-navigating-browsing-contexts-by-name
  const existingWindow = getGuestWindowByFrameName(frameName);
  if (existingWindow) {
    existingWindow.loadURL(url);
    return existingWindow;
  }

  const window = new BrowserWindow({
    webContents: guest,
    ...browserWindowOptions
  });
  if (!isNativeWindowOpen) {
    // We should only call `loadURL` if the webContents was constructed by us in
    // the case of BrowserWindowProxy (non-sandboxed, nativeWindowOpen: false),
    // as navigating to the url when creating the window from an existing
    // webContents is not necessary (it will navigate there anyway).
    window.loadURL(url, {
      httpReferrer: referrer,
      ...(postData && {
        postData,
        extraHeaders: formatPostDataHeaders(postData)
      })
    });
  }

  handleWindowLifecycleEvents({ embedder, frameName, guest: window });

  embedder.emit('did-create-window', window, { url, frameName, options: browserWindowOptions, disposition, additionalFeatures, referrer, postData });

  return window;
}

/**
 * Manage the relationship between embedder window and guest window. When the
 * guest is destroyed, notify the embedder. When the embedder is destroyed, so
 * too is the guest destroyed; this is Electron convention and isn't based in
 * browser behavior.
 */
const handleWindowLifecycleEvents = function ({ embedder, guest, frameName }: {
  embedder: WebContents,
  guest: BrowserWindow,
  frameName: string
}) {
  const closedByEmbedder = function () {
    guest.removeListener('closed', closedByUser);
    guest.destroy();
  };

  const cachedGuestId = guest.webContents.id;
  const closedByUser = function () {
<<<<<<< HEAD
    (embedder as any)._sendInternal(
      'ELECTRON_GUEST_WINDOW_MANAGER_WINDOW_CLOSED_' + cachedGuestId
    );
=======
    embedder._sendInternal(`${IPC_MESSAGES.GUEST_WINDOW_MANAGER_WINDOW_CLOSED}_${guestId}`);
>>>>>>> 09afaec9
    embedder.removeListener('current-render-view-deleted' as any, closedByEmbedder);
  };
  embedder.once('current-render-view-deleted' as any, closedByEmbedder);
  guest.once('closed', closedByUser);

  if (frameName) {
    registerFrameNameToGuestWindow(frameName, guest);
    guest.once('closed', function () {
      unregisterFrameName(frameName);
    });
  }
};

<<<<<<< HEAD
/**
 * Deprecated in favor of `webContents.setWindowOpenHandler` and
 * `did-create-window` in 11.0.0. Will be removed in 12.0.0.
 */
function emitDeprecatedNewWindowEvent ({ event, embedder, guest, windowOpenArgs, browserWindowOptions, additionalFeatures, disposition, referrer, postData }: {
  event: { sender: WebContents, defaultPrevented: boolean },
  embedder: WebContents,
  guest?: WebContents,
  windowOpenArgs: WindowOpenArgs,
  browserWindowOptions: BrowserWindowConstructorOptions,
  additionalFeatures: string[]
  disposition: string,
  referrer: Referrer,
  postData?: PostData,
}): boolean {
  const { url, frameName } = windowOpenArgs;
  const isWebViewWithPopupsDisabled = embedder.getType() === 'webview' && (embedder as any).getLastWebPreferences().disablePopups;
=======
const isChildWindow = function (sender: Electron.WebContents, target: Electron.WebContents) {
  return target.getLastWebPreferences().openerId === sender.id;
};

const isRelatedWindow = function (sender: Electron.WebContents, target: Electron.WebContents) {
  return isChildWindow(sender, target) || isChildWindow(target, sender);
};

const isScriptableWindow = function (sender: Electron.WebContents, target: Electron.WebContents) {
  return isRelatedWindow(sender, target) && isSameOrigin(sender.getURL(), target.getURL());
};

const isNodeIntegrationEnabled = function (sender: Electron.WebContents) {
  return sender.getLastWebPreferences().nodeIntegration === true;
};

// Checks whether |sender| can access the |target|:
const canAccessWindow = function (sender: Electron.WebContents, target: Electron.WebContents) {
  return isChildWindow(sender, target) ||
         isScriptableWindow(sender, target) ||
         isNodeIntegrationEnabled(sender);
};

// Routed window.open messages with raw options
ipcMainInternal.on(IPC_MESSAGES.GUEST_WINDOW_MANAGER_WINDOW_OPEN, (event, url: string, frameName: string, features: string) => {
  // This should only be allowed for senders that have nativeWindowOpen: false
  const lastWebPreferences = event.sender.getLastWebPreferences();
  if (lastWebPreferences.nativeWindowOpen || lastWebPreferences.sandbox) {
    event.returnValue = null;
    throw new Error(`${IPC_MESSAGES.GUEST_WINDOW_MANAGER_WINDOW_OPEN} denied: expected native window.open`);
  }
  if (url == null || url === '') url = 'about:blank';
  if (frameName == null) frameName = '';
  if (features == null) features = '';

  const disposition = 'new-window';
  const { options, webPreferences, additionalFeatures } = parseFeatures(features);
  if (!options.title) options.title = frameName;
  (options as Electron.BrowserWindowConstructorOptions).webPreferences = webPreferences;

  const referrer: Electron.Referrer = { url: '', policy: 'default' };
  internalWindowOpen(event, url, referrer, frameName, disposition, options, additionalFeatures);
});

// Routed window.open messages with fully parsed options
export function internalWindowOpen (event: ElectronInternal.IpcMainInternalEvent, url: string, referrer: string | Electron.Referrer,
  frameName: string, disposition: string, options: Record<string, any>, additionalFeatures: string[], postData?: Electron.UploadRawData[]) {
  options = mergeBrowserWindowOptions(event.sender, options);
>>>>>>> 09afaec9
  const postBody = postData ? {
    data: postData,
    headers: formatPostDataHeaders(postData)
  } : null;

  embedder.emit(
    'new-window',
    event,
    url,
    frameName,
    disposition,
    {
      ...browserWindowOptions,
      webContents: guest
    },
    additionalFeatures,
    referrer,
    postBody
  );

  const { newGuest } = event as any;
  if (isWebViewWithPopupsDisabled) return true;
  if (event.defaultPrevented) {
    if (newGuest) {
      if (guest === newGuest.webContents) {
        // The webContents is not changed, so set defaultPrevented to false to
        // stop the callers of this event from destroying the webContents.
        (event as any).defaultPrevented = false;
      }

      handleWindowLifecycleEvents({
        embedder: event.sender,
        guest: newGuest,
        frameName
      });
    }
    return true;
  }
  return false;
}

<<<<<<< HEAD
// Security options that child windows will always inherit from parent windows
const securityWebPreferences: { [key: string]: boolean } = {
  contextIsolation: true,
  javascript: false,
  nativeWindowOpen: true,
  nodeIntegration: false,
  enableRemoteModule: false,
  sandbox: true,
  webviewTag: false,
  nodeIntegrationInSubFrames: false,
  enableWebSQL: false
};

function makeBrowserWindowOptions ({ embedder, features, frameName, overrideOptions, useDeprecatedBehaviorForBareValues = true, useDeprecatedBehaviorForOptionInheritance = true }: {
  embedder: WebContents,
  features: string,
  frameName: string,
  overrideOptions?: BrowserWindowConstructorOptions,
  useDeprecatedBehaviorForBareValues?: boolean
  useDeprecatedBehaviorForOptionInheritance?: boolean
}) {
  const { options: parsedOptions, webPreferences: parsedWebPreferences, additionalFeatures } = parseFeatures(features, useDeprecatedBehaviorForBareValues);
=======
const makeSafeHandler = function<Event> (handler: (event: Event, guestContents: Electron.webContents, ...args: any[]) => any) {
  return (event: Event, guestId: number, ...args: any[]) => {
    // Access webContents via electron to prevent circular require.
    const guestContents = electron.webContents.fromId(guestId);
    if (!guestContents) {
      throw new Error(`Invalid guestId: ${guestId}`);
    }

    return handler(event, guestContents, ...args);
  };
};

const handleMessage = function (channel: string, handler: (event: Electron.IpcMainInvokeEvent, guestContents: Electron.webContents, ...args: any[]) => any) {
  ipcMainInternal.handle(channel, makeSafeHandler(handler));
};

const handleMessageSync = function (channel: string, handler: (event: ElectronInternal.IpcMainInternalEvent, guestContents: Electron.webContents, ...args: any[]) => any) {
  ipcMainUtils.handleSync(channel, makeSafeHandler(handler));
};

const securityCheck = function (contents: Electron.WebContents, guestContents: Electron.WebContents, check: (sender: Electron.WebContents, target: Electron.WebContents) => boolean) {
  if (!check(contents, guestContents)) {
    console.error(`Blocked ${contents.getURL()} from accessing guestId: ${guestContents.id}`);
    throw new Error(`Access denied to guestId: ${guestContents.id}`);
  }
};

const windowMethods = new Set([
  'destroy',
  'focus',
  'blur'
]);

handleMessage(IPC_MESSAGES.GUEST_WINDOW_MANAGER_WINDOW_METHOD, (event, guestContents, method: string, ...args: any[]) => {
  securityCheck(event.sender, guestContents, canAccessWindow);

  if (!windowMethods.has(method)) {
    console.error(`Blocked ${event.sender.getURL()} from calling method: ${method}`);
    throw new Error(`Invalid method: ${method}`);
  }

  return (getGuestWindow(guestContents) as any)[method](...args);
});

handleMessage(IPC_MESSAGES.GUEST_WINDOW_MANAGER_WINDOW_POSTMESSAGE, (event, guestContents, message, targetOrigin, sourceOrigin) => {
  if (targetOrigin == null) {
    targetOrigin = '*';
  }
>>>>>>> 09afaec9

  const deprecatedInheritedOptions = getDeprecatedInheritedOptions(embedder);

<<<<<<< HEAD
  return {
    additionalFeatures,
    options: {
      ...(useDeprecatedBehaviorForOptionInheritance && deprecatedInheritedOptions),
      show: true,
      title: frameName,
      width: 800,
      height: 600,
      ...parsedOptions,
      ...overrideOptions,
      webPreferences: makeWebPreferences({ embedder, insecureParsedWebPreferences: parsedWebPreferences, secureOverrideWebPreferences: overrideOptions && overrideOptions.webPreferences, useDeprecatedBehaviorForOptionInheritance: true })
    }
  };
}
=======
  if (targetOrigin === '*' || isSameOrigin(guestContents.getURL(), targetOrigin)) {
    const sourceId = event.sender.id;
    guestContents._sendInternal(IPC_MESSAGES.GUEST_WINDOW_POSTMESSAGE, sourceId, message, sourceOrigin);
  }
});
>>>>>>> 09afaec9

export function makeWebPreferences ({ embedder, secureOverrideWebPreferences = {}, insecureParsedWebPreferences: parsedWebPreferences = {}, useDeprecatedBehaviorForOptionInheritance = true }: {
  embedder: WebContents,
  insecureParsedWebPreferences?: ReturnType<typeof parseFeatures>['webPreferences'],
  // Note that override preferences are considered elevated, and should only be
  // sourced from the main process, as they override security defaults. If you
  // have unvetted prefs, use parsedWebPreferences.
  secureOverrideWebPreferences?: BrowserWindowConstructorOptions['webPreferences'],
  useDeprecatedBehaviorForBareValues?: boolean
  useDeprecatedBehaviorForOptionInheritance?: boolean
}) {
  const deprecatedInheritedOptions = getDeprecatedInheritedOptions(embedder);
  const parentWebPreferences = (embedder as any).getLastWebPreferences();
  const securityWebPreferencesFromParent = Object.keys(securityWebPreferences).reduce((map, key) => {
    if (securityWebPreferences[key] === parentWebPreferences[key]) {
      map[key] = parentWebPreferences[key];
    }
    return map;
  }, {} as any);
  const openerId = parentWebPreferences.nativeWindowOpen ? null : embedder.id;

<<<<<<< HEAD
  return {
    ...(useDeprecatedBehaviorForOptionInheritance && deprecatedInheritedOptions ? deprecatedInheritedOptions.webPreferences : null),
    ...parsedWebPreferences,
    // Note that order is key here, we want to disallow the renderer's
    // ability to change important security options but allow main (via
    // setWindowOpenHandler) to change them.
    ...securityWebPreferencesFromParent,
    ...secureOverrideWebPreferences,
    // Sets correct openerId here to give correct options to 'new-window' event handler
    // TODO: Figure out another way to pass this?
    openerId
  };
}
=======
handleMessage(IPC_MESSAGES.GUEST_WINDOW_MANAGER_WEB_CONTENTS_METHOD, (event, guestContents, method: string, ...args: any[]) => {
  securityCheck(event.sender, guestContents, canAccessWindow);
>>>>>>> 09afaec9

/**
 * Current Electron behavior is to inherit all options from the parent window.
 * In practical use, this is kind of annoying because consumers have to know
 * about the parent window's preferences in order to unset them and makes child
 * windows even more of an anomaly. In 11.0.0 we will remove this behavior and
 * only critical security preferences will be inherited by default.
 */
function getDeprecatedInheritedOptions (embedder: WebContents) {
  if (!(embedder as any).browserWindowOptions) {
    // If it's a webview, return just the webPreferences.
    return {
      webPreferences: (embedder as any).getLastWebPreferences()
    };
  }

  const { type, show, ...inheritableOptions } = (embedder as any).browserWindowOptions;
  return inheritableOptions;
}

function formatPostDataHeaders (postData: any) {
  if (!postData) return;

<<<<<<< HEAD
  let extraHeaders = 'content-type: application/x-www-form-urlencoded';
=======
handleMessageSync(IPC_MESSAGES.GUEST_WINDOW_MANAGER_WEB_CONTENTS_METHOD, (event, guestContents, method: string, ...args: any[]) => {
  securityCheck(event.sender, guestContents, canAccessWindow);
>>>>>>> 09afaec9

  if (postData.length > 0) {
    const postDataFront = postData[0].bytes.toString();
    const boundary = /^--.*[^-\r\n]/.exec(
      postDataFront
    );
    if (boundary != null) {
      extraHeaders = `content-type: multipart/form-data; boundary=${boundary[0].substr(
        2
      )}`;
    }
  }

  return extraHeaders;
}<|MERGE_RESOLUTION|>--- conflicted
+++ resolved
@@ -114,13 +114,7 @@
 
   const cachedGuestId = guest.webContents.id;
   const closedByUser = function () {
-<<<<<<< HEAD
-    (embedder as any)._sendInternal(
-      'ELECTRON_GUEST_WINDOW_MANAGER_WINDOW_CLOSED_' + cachedGuestId
-    );
-=======
-    embedder._sendInternal(`${IPC_MESSAGES.GUEST_WINDOW_MANAGER_WINDOW_CLOSED}_${guestId}`);
->>>>>>> 09afaec9
+    embedder._sendInternal(`${IPC_MESSAGES.GUEST_WINDOW_MANAGER_WINDOW_CLOSED}_${cachedGuestId}`);
     embedder.removeListener('current-render-view-deleted' as any, closedByEmbedder);
   };
   embedder.once('current-render-view-deleted' as any, closedByEmbedder);
@@ -134,7 +128,6 @@
   }
 };
 
-<<<<<<< HEAD
 /**
  * Deprecated in favor of `webContents.setWindowOpenHandler` and
  * `did-create-window` in 11.0.0. Will be removed in 12.0.0.
@@ -152,56 +145,6 @@
 }): boolean {
   const { url, frameName } = windowOpenArgs;
   const isWebViewWithPopupsDisabled = embedder.getType() === 'webview' && (embedder as any).getLastWebPreferences().disablePopups;
-=======
-const isChildWindow = function (sender: Electron.WebContents, target: Electron.WebContents) {
-  return target.getLastWebPreferences().openerId === sender.id;
-};
-
-const isRelatedWindow = function (sender: Electron.WebContents, target: Electron.WebContents) {
-  return isChildWindow(sender, target) || isChildWindow(target, sender);
-};
-
-const isScriptableWindow = function (sender: Electron.WebContents, target: Electron.WebContents) {
-  return isRelatedWindow(sender, target) && isSameOrigin(sender.getURL(), target.getURL());
-};
-
-const isNodeIntegrationEnabled = function (sender: Electron.WebContents) {
-  return sender.getLastWebPreferences().nodeIntegration === true;
-};
-
-// Checks whether |sender| can access the |target|:
-const canAccessWindow = function (sender: Electron.WebContents, target: Electron.WebContents) {
-  return isChildWindow(sender, target) ||
-         isScriptableWindow(sender, target) ||
-         isNodeIntegrationEnabled(sender);
-};
-
-// Routed window.open messages with raw options
-ipcMainInternal.on(IPC_MESSAGES.GUEST_WINDOW_MANAGER_WINDOW_OPEN, (event, url: string, frameName: string, features: string) => {
-  // This should only be allowed for senders that have nativeWindowOpen: false
-  const lastWebPreferences = event.sender.getLastWebPreferences();
-  if (lastWebPreferences.nativeWindowOpen || lastWebPreferences.sandbox) {
-    event.returnValue = null;
-    throw new Error(`${IPC_MESSAGES.GUEST_WINDOW_MANAGER_WINDOW_OPEN} denied: expected native window.open`);
-  }
-  if (url == null || url === '') url = 'about:blank';
-  if (frameName == null) frameName = '';
-  if (features == null) features = '';
-
-  const disposition = 'new-window';
-  const { options, webPreferences, additionalFeatures } = parseFeatures(features);
-  if (!options.title) options.title = frameName;
-  (options as Electron.BrowserWindowConstructorOptions).webPreferences = webPreferences;
-
-  const referrer: Electron.Referrer = { url: '', policy: 'default' };
-  internalWindowOpen(event, url, referrer, frameName, disposition, options, additionalFeatures);
-});
-
-// Routed window.open messages with fully parsed options
-export function internalWindowOpen (event: ElectronInternal.IpcMainInternalEvent, url: string, referrer: string | Electron.Referrer,
-  frameName: string, disposition: string, options: Record<string, any>, additionalFeatures: string[], postData?: Electron.UploadRawData[]) {
-  options = mergeBrowserWindowOptions(event.sender, options);
->>>>>>> 09afaec9
   const postBody = postData ? {
     data: postData,
     headers: formatPostDataHeaders(postData)
@@ -243,7 +186,6 @@
   return false;
 }
 
-<<<<<<< HEAD
 // Security options that child windows will always inherit from parent windows
 const securityWebPreferences: { [key: string]: boolean } = {
   contextIsolation: true,
@@ -266,60 +208,9 @@
   useDeprecatedBehaviorForOptionInheritance?: boolean
 }) {
   const { options: parsedOptions, webPreferences: parsedWebPreferences, additionalFeatures } = parseFeatures(features, useDeprecatedBehaviorForBareValues);
-=======
-const makeSafeHandler = function<Event> (handler: (event: Event, guestContents: Electron.webContents, ...args: any[]) => any) {
-  return (event: Event, guestId: number, ...args: any[]) => {
-    // Access webContents via electron to prevent circular require.
-    const guestContents = electron.webContents.fromId(guestId);
-    if (!guestContents) {
-      throw new Error(`Invalid guestId: ${guestId}`);
-    }
-
-    return handler(event, guestContents, ...args);
-  };
-};
-
-const handleMessage = function (channel: string, handler: (event: Electron.IpcMainInvokeEvent, guestContents: Electron.webContents, ...args: any[]) => any) {
-  ipcMainInternal.handle(channel, makeSafeHandler(handler));
-};
-
-const handleMessageSync = function (channel: string, handler: (event: ElectronInternal.IpcMainInternalEvent, guestContents: Electron.webContents, ...args: any[]) => any) {
-  ipcMainUtils.handleSync(channel, makeSafeHandler(handler));
-};
-
-const securityCheck = function (contents: Electron.WebContents, guestContents: Electron.WebContents, check: (sender: Electron.WebContents, target: Electron.WebContents) => boolean) {
-  if (!check(contents, guestContents)) {
-    console.error(`Blocked ${contents.getURL()} from accessing guestId: ${guestContents.id}`);
-    throw new Error(`Access denied to guestId: ${guestContents.id}`);
-  }
-};
-
-const windowMethods = new Set([
-  'destroy',
-  'focus',
-  'blur'
-]);
-
-handleMessage(IPC_MESSAGES.GUEST_WINDOW_MANAGER_WINDOW_METHOD, (event, guestContents, method: string, ...args: any[]) => {
-  securityCheck(event.sender, guestContents, canAccessWindow);
-
-  if (!windowMethods.has(method)) {
-    console.error(`Blocked ${event.sender.getURL()} from calling method: ${method}`);
-    throw new Error(`Invalid method: ${method}`);
-  }
-
-  return (getGuestWindow(guestContents) as any)[method](...args);
-});
-
-handleMessage(IPC_MESSAGES.GUEST_WINDOW_MANAGER_WINDOW_POSTMESSAGE, (event, guestContents, message, targetOrigin, sourceOrigin) => {
-  if (targetOrigin == null) {
-    targetOrigin = '*';
-  }
->>>>>>> 09afaec9
 
   const deprecatedInheritedOptions = getDeprecatedInheritedOptions(embedder);
 
-<<<<<<< HEAD
   return {
     additionalFeatures,
     options: {
@@ -334,13 +225,6 @@
     }
   };
 }
-=======
-  if (targetOrigin === '*' || isSameOrigin(guestContents.getURL(), targetOrigin)) {
-    const sourceId = event.sender.id;
-    guestContents._sendInternal(IPC_MESSAGES.GUEST_WINDOW_POSTMESSAGE, sourceId, message, sourceOrigin);
-  }
-});
->>>>>>> 09afaec9
 
 export function makeWebPreferences ({ embedder, secureOverrideWebPreferences = {}, insecureParsedWebPreferences: parsedWebPreferences = {}, useDeprecatedBehaviorForOptionInheritance = true }: {
   embedder: WebContents,
@@ -362,7 +246,6 @@
   }, {} as any);
   const openerId = parentWebPreferences.nativeWindowOpen ? null : embedder.id;
 
-<<<<<<< HEAD
   return {
     ...(useDeprecatedBehaviorForOptionInheritance && deprecatedInheritedOptions ? deprecatedInheritedOptions.webPreferences : null),
     ...parsedWebPreferences,
@@ -376,10 +259,6 @@
     openerId
   };
 }
-=======
-handleMessage(IPC_MESSAGES.GUEST_WINDOW_MANAGER_WEB_CONTENTS_METHOD, (event, guestContents, method: string, ...args: any[]) => {
-  securityCheck(event.sender, guestContents, canAccessWindow);
->>>>>>> 09afaec9
 
 /**
  * Current Electron behavior is to inherit all options from the parent window.
@@ -403,12 +282,7 @@
 function formatPostDataHeaders (postData: any) {
   if (!postData) return;
 
-<<<<<<< HEAD
   let extraHeaders = 'content-type: application/x-www-form-urlencoded';
-=======
-handleMessageSync(IPC_MESSAGES.GUEST_WINDOW_MANAGER_WEB_CONTENTS_METHOD, (event, guestContents, method: string, ...args: any[]) => {
-  securityCheck(event.sender, guestContents, canAccessWindow);
->>>>>>> 09afaec9
 
   if (postData.length > 0) {
     const postDataFront = postData[0].bytes.toString();
