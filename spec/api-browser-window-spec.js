--- conflicted
+++ resolved
@@ -101,14 +101,7 @@
       });
       w.loadURL('about:blank');
     });
-<<<<<<< HEAD
-
-    it('should emit did-fail-load event', function(done) {
-      w.webContents.on('did-fail-load', function() {
-        done();
-      });
-      w.loadURL('file://a.txt');
-=======
+
     it('should emit did-fail-load event for files that do not exist', function(done) {
       w.webContents.on('did-fail-load', function(event, code) {
         assert.equal(code, -6);
@@ -116,6 +109,7 @@
       });
       w.loadURL('file://a.txt');
     });
+
     it('should emit did-fail-load event for invalid URL', function(done) {
       w.webContents.on('did-fail-load', function(event, code, desc) {
         assert.equal(desc, 'ERR_INVALID_URL');
@@ -123,7 +117,6 @@
         done();
       });
       w.loadURL('http://example:port');
->>>>>>> 5a8bebc2
     });
   });
 
