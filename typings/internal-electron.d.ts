/// <reference path="../electron.d.ts" />

/**
 * This file augments the Electron TS namespace with the internal APIs
 * that are not documented but are used by Electron internally
 */

declare namespace Electron {
  enum ProcessType {
    browser = 'browser',
    renderer = 'renderer',
    worker = 'worker'
  }

  interface App {
    _setDefaultAppPaths(packagePath: string | null): void;
    setVersion(version: string): void;
    setDesktopName(name: string): void;
    setAppPath(path: string | null): void;
  }

  type TouchBarItemType = NonNullable<Electron.TouchBarConstructorOptions['items']>[0];

  interface BaseWindow {
    _init(): void;
  }

  interface BrowserWindow {
    _init(): void;
    _touchBar: Electron.TouchBar | null;
    _setTouchBarItems: (items: TouchBarItemType[]) => void;
    _setEscapeTouchBarItem: (item: TouchBarItemType | {}) => void;
    _refreshTouchBarItem: (itemID: string) => void;
    frameName: string;
    on(event: '-touch-bar-interaction', listener: (event: Event, itemID: string, details: any) => void): this;
    removeListener(event: '-touch-bar-interaction', listener: (event: Event, itemID: string, details: any) => void): this;
  }

  interface ContextBridge {
    internalContextBridge: {
      contextIsolationEnabled: boolean;
      overrideGlobalValueFromIsolatedWorld(keys: string[], value: any): void;
      overrideGlobalValueWithDynamicPropsFromIsolatedWorld(keys: string[], value: any): void;
      overrideGlobalPropertyFromIsolatedWorld(keys: string[], getter: Function, setter?: Function): void;
      isInMainWorld(): boolean;
    }
  }

  interface TouchBar {
    _removeFromWindow: (win: BrowserWindow) => void;
  }

  interface WebContents {
    _getURL(): string;
    _loadURL(url: string, options: ElectronInternal.LoadURLOptions): void;
    _stop(): void;
    _goBack(): void;
    _goForward(): void;
    _goToOffset(offset: number): void;
    getOwnerBrowserWindow(): Electron.BrowserWindow;
    getWebPreferences(): Electron.WebPreferences;
    getLastWebPreferences(): Electron.WebPreferences;
    _getPreloadPaths(): string[];
    equal(other: WebContents): boolean;
    _initiallyShown: boolean;
    browserWindowOptions: BrowserWindowConstructorOptions;
    _windowOpenHandler: any;
    _callWindowOpenHandler(event: any, url: string, frameName: string, rawFeatures: string): Electron.BrowserWindowConstructorOptions | null;
    _setNextChildWebPreferences(prefs: Partial<Electron.BrowserWindowConstructorOptions['webPreferences']> & Pick<Electron.BrowserWindowConstructorOptions, 'backgroundColor'>): void;
    _send(internal: boolean, sendToAll: boolean, channel: string, args: any): boolean;
    _sendToFrame(internal: boolean, sendToAll: boolean, frameId: number, channel: string, args: any): boolean;
    _sendToFrameInternal(frameId: number, channel: string, ...args: any[]): boolean;
    _postMessage(channel: string, message: any, transfer?: any[]): void;
    _sendInternal(channel: string, ...args: any[]): void;
    _sendInternalToAll(channel: string, ...args: any[]): void;
    _printToPDF(options: any): Promise<Buffer>;
    _print(options: any, callback?: (success: boolean, failureReason: string) => void): void;
    _getPrinters(): Electron.PrinterInfo[];
    _init(): void;
    canGoToIndex(index: number): boolean;
    getActiveIndex(): number;
    length(): number;
  }

  interface WebFrame {
    getWebFrameId(window: Window): number;
    allowGuestViewElementDefinition(window: Window, context: any): void;
  }

  interface WebPreferences {
    guestInstanceId?: number;
    openerId?: number;
    disablePopups?: boolean;
  }

  interface Menu {
    _init(): void;
    _isCommandIdChecked(id: string): boolean;
    _isCommandIdEnabled(id: string): boolean;
    _shouldCommandIdWorkWhenHidden(id: string): boolean;
    _isCommandIdVisible(id: string): boolean;
    _getAcceleratorForCommandId(id: string, useDefaultAccelerator: boolean): Accelerator | undefined;
    _shouldRegisterAcceleratorForCommandId(id: string): boolean;
    _callMenuWillShow(): void;
    _executeCommand(event: any, id: number): void;
    _menuWillShow(): void;
    commandsMap: Record<string, MenuItem>;
    groupsMap: Record<string, {
      checked: boolean;
    }[]>;
    getItemCount(): number;
    popupAt(window: BaseWindow, x: number, y: number, positioning: number, callback: () => void): void;
    closePopupAt(id: number): void;
    setSublabel(index: number, label: string): void;
    setToolTip(index: number, tooltip: string): void;
    setIcon(index: number, image: string | NativeImage): void;
    setRole(index: number, role: string): void;
    insertItem(index: number, commandId: number, label: string): void;
    insertCheckItem(index: number, commandId: number, label: string): void;
    insertRadioItem(index: number, commandId: number, label: string, groupId: number): void;
    insertSeparator(index: number): void;
    insertSubMenu(index: number, commandId: number, label: string, submenu?: Menu): void;
    delegate?: any;
    getAcceleratorTextAt(index: number): string;
  }

  interface MenuItem {
    overrideReadOnlyProperty(property: string, value: any): void;
    groupId: number;
    getDefaultRoleAccelerator(): Accelerator | undefined;
    acceleratorWorksWhenHidden?: boolean;
  }

<<<<<<< HEAD
=======
  interface IpcMainInvokeEvent {
    _reply(value: any): void;
    _throw(error: Error): void;
  }

>>>>>>> e4213e32
  const deprecate: ElectronInternal.DeprecationUtil;

  namespace Main {
    const deprecate: ElectronInternal.DeprecationUtil;
  }

  class View {}

  // Experimental views API
  class BaseWindow {
    constructor(args: {show: boolean})
    setContentView(view: View): void
    static fromId(id: number): BaseWindow;
    static getAllWindows(): BaseWindow[];
    isFocused(): boolean;
    static getFocusedWindow(): BaseWindow | undefined;
    setMenu(menu: Menu): void;
  }
  class WebContentsView {
    constructor(options: BrowserWindowConstructorOptions)
  }

  // Deprecated / undocumented BrowserWindow methods
  interface BrowserWindow {
    getURL(): string;
    send(channel: string, ...args: any[]): void;
    openDevTools(options?: Electron.OpenDevToolsOptions): void;
    closeDevTools(): void;
    isDevToolsOpened(): void;
    isDevToolsFocused(): void;
    toggleDevTools(): void;
    inspectElement(x: number, y: number): void;
    inspectSharedWorker(): void;
    inspectServiceWorker(): void;
    getBackgroundThrottling(): void;
    setBackgroundThrottling(allowed: boolean): void;
  }

  namespace Main {
    class BaseWindow extends Electron.BaseWindow {}
    class View extends Electron.View {}
    class WebContentsView extends Electron.WebContentsView {}
  }
}

declare namespace ElectronInternal {
  type DeprecationHandler = (message: string) => void;
  interface DeprecationUtil {
    warnOnce(oldName: string, newName?: string): () => void;
    setHandler(handler: DeprecationHandler | null): void;
    getHandler(): DeprecationHandler | null;
    warn(oldName: string, newName: string): void;
    log(message: string): void;
    removeFunction<T extends Function>(fn: T, removedName: string): T;
    renameFunction<T extends Function>(fn: T, newName: string): T;
    event(emitter: NodeJS.EventEmitter, oldName: string, newName: string): void;
    removeProperty<T, K extends (keyof T & string)>(object: T, propertyName: K, onlyForValues?: any[]): T;
    renameProperty<T, K extends (keyof T & string)>(object: T, oldName: string, newName: K): T;
    moveAPI<T extends Function>(fn: T, oldUsage: string, newUsage: string): T;
  }

  interface DesktopCapturer {
    startHandling(captureWindow: boolean, captureScreen: boolean, thumbnailSize: Electron.Size, fetchWindowIcons: boolean): void;
    _onerror?: (error: string) => void;
    _onfinished?: (sources: Electron.DesktopCapturerSource[], fetchWindowIcons: boolean) => void;
  }

  interface GetSourcesOptions {
    captureWindow: boolean;
    captureScreen: boolean;
    thumbnailSize: Electron.Size;
    fetchWindowIcons: boolean;
  }

  interface GetSourcesResult {
    id: string;
    name: string;
    thumbnail: Electron.NativeImage;
    display_id: string;
    appIcon: Electron.NativeImage | null;
  }

  interface IpcRendererInternal extends Electron.IpcRenderer {
    invoke<T>(channel: string, ...args: any[]): Promise<T>;
    sendToAll(webContentsId: number, channel: string, ...args: any[]): void
  }

  // Internal IPC has _replyInternal and NO reply method
  interface IpcMainInternalEvent extends Omit<Electron.IpcMainEvent, 'reply'> {
    _replyInternal(...args: any[]): void;
  }

  interface IpcMainInternal extends NodeJS.EventEmitter {
    handle(channel: string, listener: (event: Electron.IpcMainInvokeEvent, ...args: any[]) => Promise<any> | any): void;
    on(channel: string, listener: (event: IpcMainInternalEvent, ...args: any[]) => void): this;
    once(channel: string, listener: (event: IpcMainInternalEvent, ...args: any[]) => void): this;
  }

  interface LoadURLOptions extends Electron.LoadURLOptions {
    reloadIgnoringCache?: boolean;
  }

  type ModuleLoader = () => any;

  interface ModuleEntry {
    name: string;
    private?: boolean;
    loader: ModuleLoader;
  }

  interface WebFrameResizeEvent extends Electron.Event {
    newWidth: number;
    newHeight: number;
  }

  interface WebViewEvent extends Event {
    url: string;
    isMainFrame: boolean;
  }

  class WebViewElement extends HTMLElement {
    static observedAttributes: Array<string>;

    public contentWindow: Window;

    public connectedCallback?(): void;
    public attributeChangedCallback?(): void;
    public disconnectedCallback?(): void;

    // Created in web-view-impl
    public getWebContentsId(): number;
    public capturePage(rect?: Electron.Rectangle): Promise<Electron.NativeImage>;
  }
}

declare namespace Chrome {
  namespace Tabs {
    // https://developer.chrome.com/extensions/tabs#method-executeScript
    interface ExecuteScriptDetails {
      code?: string;
      file?: string;
      allFrames?: boolean;
      frameId?: number;
      matchAboutBlank?: boolean;
      runAt?: 'document-start' | 'document-end' | 'document_idle';
      cssOrigin: 'author' | 'user';
    }

    type ExecuteScriptCallback = (result: Array<any>) => void;

    // https://developer.chrome.com/extensions/tabs#method-sendMessage
    interface SendMessageDetails {
      frameId?: number;
    }

    type SendMessageCallback = (result: any) => void;
  }
}

interface Global extends NodeJS.Global {
  require: NodeRequire;
  module: NodeModule;
  __filename: string;
  __dirname: string;
}<|MERGE_RESOLUTION|>--- conflicted
+++ resolved
@@ -131,14 +131,11 @@
     acceleratorWorksWhenHidden?: boolean;
   }
 
-<<<<<<< HEAD
-=======
   interface IpcMainInvokeEvent {
     _reply(value: any): void;
     _throw(error: Error): void;
   }
 
->>>>>>> e4213e32
   const deprecate: ElectronInternal.DeprecationUtil;
 
   namespace Main {
